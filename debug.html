<!doctype html>
<<<<<<< HEAD
<html lang="en">
	<head>
		<meta http-equiv="Content-Type" content="text/html; charset=utf-8">

		<title>Virtual x86</title>
		<meta name="viewport" content="width=device-width,minimum-scale=1.0,maximum-scale=1.0,user-scalable=no">

		<script src="loader.js"></script>

		<link rel="stylesheet" href="https://cdn.jsdelivr.net/npm/bootstrap@4.5.3/dist/css/bootstrap.min.css" integrity="sha384-TX8t27EcRE3e/ihU7zmQxVncDAy5uIKz4rEkgIXeMed4M0jlfIDPvg6uqKI2xXr2" crossorigin="anonymous">
		<link rel="stylesheet" href="v86.css">

		<script src="https://code.jquery.com/jquery-3.5.1.slim.min.js" integrity="sha384-DfXdz2htPH0lsSSs5nCTpuj/zy4C+OGpamoFVy38MVBnE+IbbVYUew+OrCXaRkfj" crossorigin="anonymous"></script>
		<script src="https://cdn.jsdelivr.net/npm/bootstrap@4.5.3/dist/js/bootstrap.bundle.min.js" integrity="sha384-ho+j7jyWK8fNQe+A12Hb8AhRq26LrZ/JpcUGGOn+Y7RsweNrtN/tE3MoK7ZeZDyx" crossorigin="anonymous"></script>
	</head>
	<body>
        <!-- head navbar -->
		<nav class="navbar navbar-expand-md navbar-dark bg-dark">
            <a class="navbar-brand" href="/debug.html">Virtual x86 - Debugger</a>
            <button class="navbar-toggler" type="button" data-toggle="collapse" data-target="#navbarsExampleDefault" aria-controls="navbarsExampleDefault" aria-expanded="false" aria-label="Toggle navigation">
                <span class="navbar-toggler-icon"></span>
            </button>
        
            <div class="collapse navbar-collapse" id="navbarsExampleDefault">
                <ul class="navbar-nav mr-auto">
                    <li class="nav-item">
                        <a class="nav-link" href="index.html">Disable debug</a>
                    </li>
                    <li class="nav-item">
                        <a class="nav-link" href="https://github.com/copy/v86/blob/master/Readme.md">Readme</a>
                    </li>
                    <li class="nav-item">
                        <a class="nav-link" href="https://github.com/copy/v86">Project on GitHub</a>
                    </li>
                    <li class="nav-item">
                        <a class="nav-link" href="https://github.com/copy/v86#compatibility">Compatibility</a>
                    </li>
                    <li class="nav-item">
                        <a class="nav-link" href="./screenshots/">Screenshot</a>
                    </li>
                </ul>
                <div class="form-inline my-2 my-lg-0">
                    <code>Version: <a href="https://github.com/copy/v86/commits/53caefc">53caefc</a> (Jan 22, 2016 23:01)</a></code>
                </div>
            </div>
        </nav>

        <br />

		<div class="container-fluid pb-3">
			<div id="boot_options" class="row">
				<div class="col-lg-6">
					<div class="card text-white bg-dark mb-3">
						<div class="card-header">
							<b>Quickstart</b>
						</div>
						<div class="card-body">
							<input type="button" class="btn btn-outline-light btn-sm" value="ReactOS (32 MB)" id="start_reactos">
							<small>- Restored from snapshot</small><br>
							<input type="button" class="btn btn-outline-light btn-sm" value="Windows 95 (6.7 MB)" id="start_windows95">
							<small>- Restored from snapshot</small><br>
							<input type="button" class="btn btn-outline-light btn-sm" value="FreeBSD 10.2 (13.0 MB)" id="start_freebsd">
							<small>- Restored from snapshot</small><br>
							<input type="button" class="btn btn-outline-light btn-sm" value="Oberon (16.0 MB)" id="start_oberon">
							<small>- Native Oberon 2.3.6 (<a href="https://lists.inf.ethz.ch/pipermail/oberon/2013/006844.html">via</a>)</small><br>
							<input type="button" class="btn btn-outline-light btn-sm" value="Windows 98 (12.0 MB)" id="start_windows98">
							<small>- Including Minesweeper and audio, additional sectors are loaded as needed</small><br>
							<input type="button" class="btn btn-outline-light btn-sm" value="Arch Linux (10.1 MB)" id="start_archlinux">
							<small>- A complete Arch Linux restored from a snapshot, additional files are loaded as needed</small><br>
							<input type="button" class="btn btn-outline-light btn-sm" value="KolibriOS (1.4 MB)" id="start_kolibrios">
							<small>- Graphical OS, takes about 60 seconds to boot</small><br>
							<input type="button" class="btn btn-outline-light btn-sm" value="Linux 2.6 (5.4 MB)" id="start_linux26">
							<small>- With busybox, Lua interpreter and test cases, takes about 20 seconds to boot</small><br>
							<input type="button" class="btn btn-outline-light btn-sm" value="Linux 3.18 (8.3 MB)" id="start_linux3">
							<small>- With internet access, telnet, ping, wget and links. Takes about 60 seconds to boot. Run <code>udhcpc</code> for networking. Exchange files through <code>/mnt/</code>.</small><br>
							<input type="button" class="btn btn-outline-light btn-sm" value="Windows 1.01 (1.4 MB)" id="start_windows1">
							<small>- Takes 1 second to boot</small><br>
							<input type="button" class="btn btn-outline-light btn-sm" value="MS-DOS 6.22 (3.4 MB)" id="start_msdos">
							<small>- Takes 10 seconds to boot. With Enhanced Tools, QBasic and everything from the FreeDOS image</small><br>
							<input type="button" class="btn btn-outline-light btn-sm" value="FreeDOS (0.7 MB)" id="start_freedos">
							<small>- With nasm, vim, debug.com, some games and demos, takes 1 second to boot</small><br>
							<input type="button" class="btn btn-outline-light btn-sm" value="OpenBSD (1.4 MB)" id="start_openbsd">
							<small>- Random boot floppy, takes about 60 seconds</small><br>
							<input type="button" class="btn btn-outline-light btn-sm" value="Solar OS (1.4 MB)" id="start_solos">
							<small>- Simple graphical OS</small><br>
							<input type="button" class="btn btn-outline-light btn-sm" value="Bootchess (0.2 MB)" id="start_bootchess">
							<small>- A tiny chess program written in the boot sector</small>
						</div>
					</div>
				</div>
				<div class="col-lg-6">
					<div class="card text-white bg-dark mb-3">
						<div class="card-header">
							<b>Setup</b>
						</div>
						<div class="card-body">
							<div class="row">
								<div class="col-lg-6">CD image</div>
								<div class="col-lg-6">
									<input type="file" id="cd_image" class="form-control-file">
								</div>
							</div>
							<div class="row">
								<div class="col-lg-6">Floppy disk image</div>
								<div class="col-lg-6">
									<input type="file" id="floppy_image" class="form-control-file">
								</div>
							</div>
							<div class="row">
								<div class="col-lg-6">Hard drive disk image</div>
								<div class="col-lg-6">
									<input type="file" id="hd_image" class="form-control-file">
								</div>
							</div>
							<div class="row">
								<div class="col-lg-6">Multiboot kernel image </div>
								<div class="col-lg-6">
									<input type="file" id="multiboot_image">
								</div>
							</div>
							<div class="row">
								<div class="col-lg-6"><small><small>Disk images are not uploaded to the server</small></small></div>
								<div class="col-lg-6"></div>
							</div>
							<hr />
							<div class="row">
								<div class="col-lg-6">Memory size</div>
								<div class="col-lg-4">
									<input id="memory_size" type="number" value="128" min="16" max="2048" step="16" class="form-control w-100">
								</div>
								<div class="col-lg-2">
									MB
								</div>
							</div>
							<div class="row">
								<div class="col-lg-6">Video Memory size</div>
								<div class="col-lg-4 form-inline">
									<input id="video_memory_size" type="number" value="8" min="1" max="128" step="1" class="form-control w-100">
								</div>
								<div class="col-lg-2">
									MB
								</div>
							</div>
							<hr />
							<div class="row">
								<div class="col-lg-6">Boot order</div>
								<div class="col-lg-6">
									<select id="boot_order" class="form-control">
										<option value="213">CD / Floppy / Hard Disk</option>
										<option value="123">CD / Hard Disk / Floppy</option>
										<option value="231">Floppy / CD / Hard Disk</option>
										<option value="321">Floppy / Hard Disk / CD</option>
										<option value="312">Hard Disk / Floppy / CD</option>
										<option value="132">Hard Disk / CD / Floppy</option>
									</select>
								</div>
							</div>
							<br>
							<button class="btn btn-outline-light" id="start_emulation">Start Emulation</button>
						</div>
					</div>
				</div>
			</div>

			<div class="card-body text-white bg-dark mb-3" style="display: none" id="loading"></div>

			<div class="row">
				<div class="col-lg-12">
					<div class="card text-white bg-dark mb-3">
						<div class="card-header">
							<small><b>Debug</b></small>
						</div>
						<div class="card-body">
							<p id="log_levels" class="form-inline"></p>
							<p id="debug_infos"></p>
							<hr style="border-color: white;">
							<p id="debug_panel" style="display: none"></p>
						</div>
					</div>
				</div>
			</div>

			<div class="row">
				<div class="col-lg-9">
					<div class="card text-white bg-dark mb-3" id="runtime_options" style="display: none">
						<div class="card-header">
							<small><b>Actions</b></small>
						</div>
						<div class="card-body action-card-button-container">
							<input type="button" class="btn btn-sm btn-outline-light" value="Step" id="step">
							<input type="button" class="btn btn-sm btn-outline-light" value="Run until" id="run_until">
							<input type="button" class="btn btn-sm btn-outline-light" value="Debugger" id="debugger">
							<input type="button" class="btn btn-sm btn-outline-light" value="Dump Instructions" id="dump_instructions">
							<input type="button" class="btn btn-sm btn-outline-light" value="Dump Instructions to file" id="dump_instructions_file">
							<input type="button" class="btn btn-sm btn-outline-light" value="Dump Registers" id="dump_regs">
							<input type="button" class="btn btn-sm btn-outline-light" value="Dump GDT/LDT" id="dump_gdt">
							<input type="button" class="btn btn-sm btn-outline-light" value="Dump IDT" id="dump_idt">
							<input type="button" class="btn btn-sm btn-outline-light" value="Dump page tables" id="dump_pt">
							<input type="button" class="btn btn-sm btn-outline-light" value="Dump log" id="dump_log">

							<hr style="border-color: white;">

							<input type="button" class="btn btn-sm btn-warning" value="Pause" id="run">
							<input type="button" class="btn btn-sm btn-danger" value="Reset" id="reset">
							<input type="button" class="btn btn-sm btn-danger" value="Exit" id="exit">
							<input type="button" class="btn btn-sm btn-outline-light" value="Send Ctrl-Alt-Del" id="ctrlaltdel">
							<input type="button" class="btn btn-sm btn-outline-light" value="Send Alt-Tab" id="alttab">
							<input type="button" class="btn btn-sm btn-outline-light" value="Get floppy image" id="get_fda_image">
							<input type="button" class="btn btn-sm btn-outline-light" value="Get second floppy image" id="get_fdb_image">
							<input type="button" class="btn btn-sm btn-outline-light" value="Get hard disk image" id="get_hda_image">
							<input type="button" class="btn btn-sm btn-outline-light" value="Get second hard disk image" id="get_hdb_image">
							<input type="button" class="btn btn-sm btn-outline-light" value="Get cdrom image" id="get_cdrom_image">
							<input type="button" class="btn btn-sm btn-outline-light" value="Disable mouse" id="toggle_mouse">
							<input type="button" class="btn btn-sm btn-outline-light" value="Lock mouse" id="lock_mouse">
							<input type="button" class="btn btn-sm btn-outline-light" value="Go fullscreen" id="fullscreen">
							
							<br />

							<input type="button" class="btn btn-sm btn-outline-light" value="Save State" id="save_state">
							<input type="button" class="btn btn-sm btn-outline-light" value="Load State" id="load_state"> <input type="file" style="display: none" id="load_state_input">
							<input type="button" class="btn btn-sm btn-outline-light" value="Memory Dump" id="memory_dump">
							<input type="button" class="btn btn-sm btn-outline-light" value="Take screenshot (only graphic modes)" id="take_screenshot">
			
							<label>
								Scale:
								<input type="number" min="0.25" step="0.25" value="1.0" id="scale" style="width: 50px">
							</label>
			
							<br>
							<label id="change_fda" style="display: none">
								Change floppy:
								<input type="file">
							</label>
			
							<label id="change_cdrom" style="display: none">
								Change CD:
								<input type="file">
							</label>
						</div>
					</div>
					<div id="screen_container" style="display: none">
						<div id="screen"></div>
						<canvas id="vga"></canvas>
						<div style="position: absolute; top: 0; z-index: 10">
							<textarea class="phone_keyboard"></textarea>
						</div>
					</div>
				</div>
				<div class="col-md-3">
					<div class="card text-white bg-dark " id="runtime_infos" style="display: none">
						<div class="card-body">
							Running: <span id="running_time">0s</span> <br>
							Speed: <span id="speed">0</span>kIPS<br>
							Avg speed: <span id="avg_speed">0</span>kIPS<br>
							<br>
							<div id="info_storage" style="display: none">
								<b>IDE device (HDA or CDROM)</b><br>
								Sectors read: <span id="info_storage_sectors_read">0</span><br>
								Bytes read: <span id="info_storage_bytes_read">0</span><br>
								Sectors written: <span id="info_storage_sectors_written">0</span><br>
								Bytes written: <span id="info_storage_bytes_written">0</span><br>
								Status: <span id="info_storage_status"></span><br>
								<br>
							</div>
							<div id="info_filesystem" style="display: none">
								<b>9p Filesystem</b><br>
								Bytes read: <span id="info_filesystem_bytes_read">0</span><br>
								Bytes written: <span id="info_filesystem_bytes_written">0</span><br>
								Last file: <span id="info_filesystem_last_file" style="word-wrap: break-word"></span><br>
								Status: <span id="info_filesystem_status"></span><br>
								<br>
							</div>
							<div id="info_network" style="display: none">
								<b>Network</b><br>
								Bytes received: <span id="info_network_bytes_received">0</span><br>
								Bytes transmitted: <span id="info_network_bytes_transmitted">0</span><br>
								<br>
							</div>
							<b>VGA</b><br>
							Mode: <span id="info_vga_mode"></span><br>
							Resolution: <span id="info_res">-</span><br>
							BPP: <span id="info_bpp">-</span><br>
							<br>
							Mouse: <span id="info_mouse_enabled">No</span><br>
							<!-- Keyboard: <span id="info_keyboard_enabled">-</span><br> -->

							<div id="description"></div>

							<br />
							<div id="filesystem_panel" style="display: none">
								<label title="Files will appear in / of the 9p filesystem">
									Send files to emulator<br>
									<input type="file" id="filesystem_send_file" multiple>
								</label>
								<br><br>
								<label>
									Get file from emulator<br>
									<input type="text" class="form-control" id="filesystem_get_file" placeholder="Absolute path">
								</label>
							</div>
						</div>
					</div>
				</div>
			</div>
			
			<textarea class="w-100 serial-box-conterint" style="display: none;" spellcheck="false" rows="12" id="serial">
This is the serial console. Whatever you type or paste here will be sent to COM1.
In Linux it can be accessed with `cat /dev/ttyS0`
			</textarea>

			<textarea class="w-100 log-box-conterint" style="display: none;" readonly id="log"></textarea>
		</div>
	</body>
</html>
=======
<meta http-equiv="Content-Type" content="text/html; charset=utf-8">

<title>Virtual x86</title>
<meta name="viewport" content="width=device-width,minimum-scale=1.0,maximum-scale=1.0,user-scalable=no">

<script src="loader.js"></script>
<link rel="stylesheet" href="v86.css">

<div>
    <div id="boot_options">
        <h4>Debugger</h4>
        <input type="button" value="ReactOS" id="start_reactos">
        <input type="button" value="Windows ME" id="start_windowsme">
        <input type="button" value="Windows 95" id="start_windows95">
        <input type="button" value="FreeBSD" id="start_freebsd">
        <input type="button" value="Windows 98" id="start_windows98">
        <input type="button" value="Arch Linux" id="start_archlinux">
        <input type="button" value="Oberon" id="start_oberon">
        <input type="button" value="KolibriOS" id="start_kolibrios">
        <input type="button" value="Linux 2.6" id="start_linux26">
        <input type="button" value="Linux 3.18" id="start_linux3">
        <input type="button" value="Windows 1.01" id="start_windows1">
        <input type="button" value="FreeDOS" id="start_freedos">
        <input type="button" value="MS-DOS" id="start_msdos">
        <input type="button" value="OpenBSD" id="start_openbsd">
        <input type="button" value="Solar OS" id="start_solos">
        <input type="button" value="Bootchess" id="start_bootchess">
        <input type="button" value="Test" id="start_test">
        <br>

        <!--
        <hr>
        Restore state: <input type="file" id="restore_state">
        -->

        <br>
        <hr>

        <table>
            <tr>
                <td width="250">CD image</td>
                <td>
                    <!--
                    <select>
                        <option>None</option>
                        <option>Local file</option>
                        <option>External Server</option>
                    </select>-->
                    <input type="file" id="cd_image">
                </td>
            </tr>

            <tr>
                <td>Floppy disk image</td>
                <td> <input type="file" id="floppy_image"><br></td>
            </tr>

            <tr>
                <td>Master Hard drive disk image</td>
                <td><input type="file" id="hda_image"><br></td>
            </tr>

            <tr>
                <td>Slave Hard drive disk image</td>
                <td><input type="file" id="hdb_image"><br></td>
            </tr>

            <tr>
                <td>Multiboot kernel image</td>
                <td><input type="file" id="multiboot_image"><br></td>
            </tr>

            <tr>
                <td colspan="2"><hr></td>
            </tr>

            <tr>
                <td>Memory size</td>
                <td>
                    <input id="memory_size" type="number" value="128" min="16" max="2048" step="16"> MB<br>
                </td>
            </tr>

            <tr>
                <td>Video Memory size</td>
                <td>
                    <input id="video_memory_size" type="number" value="8" min="1" max="128" step="1"> MB<br>
                </td>
            </tr>

            <tr>
                <td colspan="2"><hr></td>
            </tr>

            <!--
            <tr>
                <td>Execution Cap </td>
                <td> <input type="number" value="100" min="5" max="100" step="5"> %<br> </td>
            </tr>
            -->

            <tr>
                <td>Boot order</td>
                <td>
                    <select id="boot_order">
                        <option value="213">CD / Floppy / Hard Disk</option>
                        <option value="123">CD / Hard Disk / Floppy</option>
                        <option value="231">Floppy / CD / Hard Disk</option>
                        <option value="321">Floppy / Hard Disk / CD</option>
                        <option value="312">Hard Disk / Floppy / CD</option>
                        <option value="132">Hard Disk / CD / Floppy</option>
                    </select>
                 </td>
            </tr>
        </table>

        <br>
        <button id="start_emulation">Start Emulation</button>
        <!--
        <br>
        <div id="setup_error">Error: Video size must be at least over 9000</div>
        -->
        <!--
        <br>
        <br>
        Link to this configuration: <a href="" id="config_link">http://copy.sh/v86/?a=b&amp;c=d</a>
        -->
        <br>
        <br>
    </div>

    <div id="runtime_options" style="display: none">
        <input type="button" value="Step" id="step">
        <input type="button" value="Run until" id="run_until">
        <input type="button" value="Debugger" id="debugger">
        <input type="button" value="Dump Instructions" id="dump_instructions">
        <input type="button" value="Dump Instructions to file" id="dump_instructions_file">
        <input type="button" value="Dump Registers" id="dump_regs">
        <input type="button" value="Dump GDT/LDT" id="dump_gdt">
        <input type="button" value="Dump IDT" id="dump_idt">
        <input type="button" value="Dump page tables" id="dump_pt">
        <input type="button" value="Dump log" id="dump_log">
        <br>

        <input type="button" value="Pause" id="run">
        <input type="button" value="Reset" id="reset">
        <input type="button" value="Exit" id="exit">
        <input type="button" value="Send Ctrl-Alt-Del" id="ctrlaltdel">
        <input type="button" value="Send Alt-Tab" id="alttab">
        <input type="button" value="Get floppy image" id="get_fda_image">
        <input type="button" value="Get second floppy image" id="get_fdb_image">
        <input type="button" value="Get hard disk image" id="get_hda_image">
        <input type="button" value="Get second hard disk image" id="get_hdb_image">
        <input type="button" value="Get cdrom image" id="get_cdrom_image">
        <input type="button" value="Save State" id="save_state">
        <input type="button" value="Load State" id="load_state"> <input type="file" style="display: none" id="load_state_input">
        <input type="button" value="Memory Dump (raw)" id="memory_dump">
        <input type="button" value="Disable mouse" id="toggle_mouse">
        <input type="button" value="Lock mouse" id="lock_mouse">
        <input type="button" value="Go fullscreen" id="fullscreen">
        <input type="button" value="Take screenshot (only graphic modes)" id="take_screenshot">

        <label>
            Scale:
            <input type="number" min="0.25" step="0.25" value="1.0" id="scale" style="width: 50px">
        </label>

        <br>
        <label id="change_fda" style="display: none">
            Change floppy:
            <input type="file">
        </label>

        <label id="change_cdrom" style="display: none">
            Change CD:
            <input type="file">
        </label>

    </div>

    <pre style="margin: 0" id="log_levels"></pre>
    <pre style="margin: 3px 0px 0px 0px" id="debug_infos"></pre>

    <pre style="display: none" id="loading"></pre>

    <br>
</div>

<div id="screen_container" style="display: none">
    <div id="screen"></div>
    <canvas id="vga"></canvas>

    <div style="position: absolute; top: 0; z-index: 10">
        <textarea class="phone_keyboard"></textarea>
    </div>
</div>

<div id="runtime_infos" style="display: none">
    Running: <span id="running_time">0s</span> <br>
    Speed: <span id="speed">0</span>kIPS<br>
    Avg speed: <span id="avg_speed">0</span>kIPS<br>
    <br>
    <div id="info_storage" style="display: none">
        <b>IDE device (HDA or CDROM)</b><br>
        Sectors read: <span id="info_storage_sectors_read">0</span><br>
        Bytes read: <span id="info_storage_bytes_read">0</span><br>
        Sectors written: <span id="info_storage_sectors_written">0</span><br>
        Bytes written: <span id="info_storage_bytes_written">0</span><br>
        Status: <span id="info_storage_status"></span><br>
        <br>
    </div>
    <div id="info_filesystem" style="display: none">
        <b>9p Filesystem</b><br>
        Bytes read: <span id="info_filesystem_bytes_read">0</span><br>
        Bytes written: <span id="info_filesystem_bytes_written">0</span><br>
        Last file: <span id="info_filesystem_last_file" style="word-wrap: break-word"></span><br>
        Status: <span id="info_filesystem_status"></span><br>
        <br>
    </div>
    <div id="info_network" style="display: none">
        <b>Network</b><br>
        Bytes received: <span id="info_network_bytes_received">0</span><br>
        Bytes transmitted: <span id="info_network_bytes_transmitted">0</span><br>
        <br>
    </div>
    <b>VGA</b><br>
    Mode: <span id="info_vga_mode"></span><br>
    Resolution: <span id="info_res">-</span><br>
    BPP: <span id="info_bpp">-</span><br>
    <br>
    Mouse: <span id="info_mouse_enabled">No</span><br>
    <!-- Keyboard: <span id="info_keyboard_enabled">-</span><br> -->
</div>

<div id="filesystem_panel" style="display: none">
    <label>
        Send files to emulator<br>
        <input type="file" id="filesystem_send_file" multiple>
    </label>
    <br><br>
    <label>
        Get file from emulator<br>
        <input type="text" id="filesystem_get_file" placeholder="Absolute path">
    </label>
</div>

<div id="debug_panel" style="display: none">
</div>

<br style="clear:both"><br>

<textarea readonly id="log" style="display:none"></textarea>

<textarea spellcheck="false" cols="40" rows="12" id="serial" style="display:none">
</textarea>
>>>>>>> a1ffe6ef
<|MERGE_RESOLUTION|>--- conflicted
+++ resolved
@@ -1,5 +1,4 @@
 <!doctype html>
-<<<<<<< HEAD
 <html lang="en">
 	<head>
 		<meta http-equiv="Content-Type" content="text/html; charset=utf-8">
@@ -109,9 +108,15 @@
 								</div>
 							</div>
 							<div class="row">
-								<div class="col-lg-6">Hard drive disk image</div>
-								<div class="col-lg-6">
-									<input type="file" id="hd_image" class="form-control-file">
+								<div class="col-lg-6">Master Hard drive disk image</div>
+								<div class="col-lg-6">
+									<input type="file" id="hda_image" class="form-control-file">
+								</div>
+							</div>
+							<div class="row">
+								<div class="col-lg-6">Slave Hard drive disk image</div>
+								<div class="col-lg-6">
+									<input type="file" id="hdb_image" class="form-control-file">
 								</div>
 							</div>
 							<div class="row">
@@ -313,261 +318,4 @@
 			<textarea class="w-100 log-box-conterint" style="display: none;" readonly id="log"></textarea>
 		</div>
 	</body>
-</html>
-=======
-<meta http-equiv="Content-Type" content="text/html; charset=utf-8">
-
-<title>Virtual x86</title>
-<meta name="viewport" content="width=device-width,minimum-scale=1.0,maximum-scale=1.0,user-scalable=no">
-
-<script src="loader.js"></script>
-<link rel="stylesheet" href="v86.css">
-
-<div>
-    <div id="boot_options">
-        <h4>Debugger</h4>
-        <input type="button" value="ReactOS" id="start_reactos">
-        <input type="button" value="Windows ME" id="start_windowsme">
-        <input type="button" value="Windows 95" id="start_windows95">
-        <input type="button" value="FreeBSD" id="start_freebsd">
-        <input type="button" value="Windows 98" id="start_windows98">
-        <input type="button" value="Arch Linux" id="start_archlinux">
-        <input type="button" value="Oberon" id="start_oberon">
-        <input type="button" value="KolibriOS" id="start_kolibrios">
-        <input type="button" value="Linux 2.6" id="start_linux26">
-        <input type="button" value="Linux 3.18" id="start_linux3">
-        <input type="button" value="Windows 1.01" id="start_windows1">
-        <input type="button" value="FreeDOS" id="start_freedos">
-        <input type="button" value="MS-DOS" id="start_msdos">
-        <input type="button" value="OpenBSD" id="start_openbsd">
-        <input type="button" value="Solar OS" id="start_solos">
-        <input type="button" value="Bootchess" id="start_bootchess">
-        <input type="button" value="Test" id="start_test">
-        <br>
-
-        <!--
-        <hr>
-        Restore state: <input type="file" id="restore_state">
-        -->
-
-        <br>
-        <hr>
-
-        <table>
-            <tr>
-                <td width="250">CD image</td>
-                <td>
-                    <!--
-                    <select>
-                        <option>None</option>
-                        <option>Local file</option>
-                        <option>External Server</option>
-                    </select>-->
-                    <input type="file" id="cd_image">
-                </td>
-            </tr>
-
-            <tr>
-                <td>Floppy disk image</td>
-                <td> <input type="file" id="floppy_image"><br></td>
-            </tr>
-
-            <tr>
-                <td>Master Hard drive disk image</td>
-                <td><input type="file" id="hda_image"><br></td>
-            </tr>
-
-            <tr>
-                <td>Slave Hard drive disk image</td>
-                <td><input type="file" id="hdb_image"><br></td>
-            </tr>
-
-            <tr>
-                <td>Multiboot kernel image</td>
-                <td><input type="file" id="multiboot_image"><br></td>
-            </tr>
-
-            <tr>
-                <td colspan="2"><hr></td>
-            </tr>
-
-            <tr>
-                <td>Memory size</td>
-                <td>
-                    <input id="memory_size" type="number" value="128" min="16" max="2048" step="16"> MB<br>
-                </td>
-            </tr>
-
-            <tr>
-                <td>Video Memory size</td>
-                <td>
-                    <input id="video_memory_size" type="number" value="8" min="1" max="128" step="1"> MB<br>
-                </td>
-            </tr>
-
-            <tr>
-                <td colspan="2"><hr></td>
-            </tr>
-
-            <!--
-            <tr>
-                <td>Execution Cap </td>
-                <td> <input type="number" value="100" min="5" max="100" step="5"> %<br> </td>
-            </tr>
-            -->
-
-            <tr>
-                <td>Boot order</td>
-                <td>
-                    <select id="boot_order">
-                        <option value="213">CD / Floppy / Hard Disk</option>
-                        <option value="123">CD / Hard Disk / Floppy</option>
-                        <option value="231">Floppy / CD / Hard Disk</option>
-                        <option value="321">Floppy / Hard Disk / CD</option>
-                        <option value="312">Hard Disk / Floppy / CD</option>
-                        <option value="132">Hard Disk / CD / Floppy</option>
-                    </select>
-                 </td>
-            </tr>
-        </table>
-
-        <br>
-        <button id="start_emulation">Start Emulation</button>
-        <!--
-        <br>
-        <div id="setup_error">Error: Video size must be at least over 9000</div>
-        -->
-        <!--
-        <br>
-        <br>
-        Link to this configuration: <a href="" id="config_link">http://copy.sh/v86/?a=b&amp;c=d</a>
-        -->
-        <br>
-        <br>
-    </div>
-
-    <div id="runtime_options" style="display: none">
-        <input type="button" value="Step" id="step">
-        <input type="button" value="Run until" id="run_until">
-        <input type="button" value="Debugger" id="debugger">
-        <input type="button" value="Dump Instructions" id="dump_instructions">
-        <input type="button" value="Dump Instructions to file" id="dump_instructions_file">
-        <input type="button" value="Dump Registers" id="dump_regs">
-        <input type="button" value="Dump GDT/LDT" id="dump_gdt">
-        <input type="button" value="Dump IDT" id="dump_idt">
-        <input type="button" value="Dump page tables" id="dump_pt">
-        <input type="button" value="Dump log" id="dump_log">
-        <br>
-
-        <input type="button" value="Pause" id="run">
-        <input type="button" value="Reset" id="reset">
-        <input type="button" value="Exit" id="exit">
-        <input type="button" value="Send Ctrl-Alt-Del" id="ctrlaltdel">
-        <input type="button" value="Send Alt-Tab" id="alttab">
-        <input type="button" value="Get floppy image" id="get_fda_image">
-        <input type="button" value="Get second floppy image" id="get_fdb_image">
-        <input type="button" value="Get hard disk image" id="get_hda_image">
-        <input type="button" value="Get second hard disk image" id="get_hdb_image">
-        <input type="button" value="Get cdrom image" id="get_cdrom_image">
-        <input type="button" value="Save State" id="save_state">
-        <input type="button" value="Load State" id="load_state"> <input type="file" style="display: none" id="load_state_input">
-        <input type="button" value="Memory Dump (raw)" id="memory_dump">
-        <input type="button" value="Disable mouse" id="toggle_mouse">
-        <input type="button" value="Lock mouse" id="lock_mouse">
-        <input type="button" value="Go fullscreen" id="fullscreen">
-        <input type="button" value="Take screenshot (only graphic modes)" id="take_screenshot">
-
-        <label>
-            Scale:
-            <input type="number" min="0.25" step="0.25" value="1.0" id="scale" style="width: 50px">
-        </label>
-
-        <br>
-        <label id="change_fda" style="display: none">
-            Change floppy:
-            <input type="file">
-        </label>
-
-        <label id="change_cdrom" style="display: none">
-            Change CD:
-            <input type="file">
-        </label>
-
-    </div>
-
-    <pre style="margin: 0" id="log_levels"></pre>
-    <pre style="margin: 3px 0px 0px 0px" id="debug_infos"></pre>
-
-    <pre style="display: none" id="loading"></pre>
-
-    <br>
-</div>
-
-<div id="screen_container" style="display: none">
-    <div id="screen"></div>
-    <canvas id="vga"></canvas>
-
-    <div style="position: absolute; top: 0; z-index: 10">
-        <textarea class="phone_keyboard"></textarea>
-    </div>
-</div>
-
-<div id="runtime_infos" style="display: none">
-    Running: <span id="running_time">0s</span> <br>
-    Speed: <span id="speed">0</span>kIPS<br>
-    Avg speed: <span id="avg_speed">0</span>kIPS<br>
-    <br>
-    <div id="info_storage" style="display: none">
-        <b>IDE device (HDA or CDROM)</b><br>
-        Sectors read: <span id="info_storage_sectors_read">0</span><br>
-        Bytes read: <span id="info_storage_bytes_read">0</span><br>
-        Sectors written: <span id="info_storage_sectors_written">0</span><br>
-        Bytes written: <span id="info_storage_bytes_written">0</span><br>
-        Status: <span id="info_storage_status"></span><br>
-        <br>
-    </div>
-    <div id="info_filesystem" style="display: none">
-        <b>9p Filesystem</b><br>
-        Bytes read: <span id="info_filesystem_bytes_read">0</span><br>
-        Bytes written: <span id="info_filesystem_bytes_written">0</span><br>
-        Last file: <span id="info_filesystem_last_file" style="word-wrap: break-word"></span><br>
-        Status: <span id="info_filesystem_status"></span><br>
-        <br>
-    </div>
-    <div id="info_network" style="display: none">
-        <b>Network</b><br>
-        Bytes received: <span id="info_network_bytes_received">0</span><br>
-        Bytes transmitted: <span id="info_network_bytes_transmitted">0</span><br>
-        <br>
-    </div>
-    <b>VGA</b><br>
-    Mode: <span id="info_vga_mode"></span><br>
-    Resolution: <span id="info_res">-</span><br>
-    BPP: <span id="info_bpp">-</span><br>
-    <br>
-    Mouse: <span id="info_mouse_enabled">No</span><br>
-    <!-- Keyboard: <span id="info_keyboard_enabled">-</span><br> -->
-</div>
-
-<div id="filesystem_panel" style="display: none">
-    <label>
-        Send files to emulator<br>
-        <input type="file" id="filesystem_send_file" multiple>
-    </label>
-    <br><br>
-    <label>
-        Get file from emulator<br>
-        <input type="text" id="filesystem_get_file" placeholder="Absolute path">
-    </label>
-</div>
-
-<div id="debug_panel" style="display: none">
-</div>
-
-<br style="clear:both"><br>
-
-<textarea readonly id="log" style="display:none"></textarea>
-
-<textarea spellcheck="false" cols="40" rows="12" id="serial" style="display:none">
-</textarea>
->>>>>>> a1ffe6ef
+</html>